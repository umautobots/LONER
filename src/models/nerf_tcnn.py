--- conflicted
+++ resolved
@@ -3,85 +3,6 @@
 import torch
 import torch.nn as nn
 
-<<<<<<< HEAD
-
-class CoupledNeRF(nn.Module):
-    def __init__(self, cfg, num_colors=3):
-        super().__init__()
-
-        self.num_colors = num_colors
-        self.cfg = cfg
-
-        self._model = tcnn.NetworkWithInputEncoding(
-            n_input_dims=6,
-            n_output_dims=4
-        )
-
-
-class NeRF(nn.Module):
-    def __init__(self, cfg, num_colors=3):
-        super(NeRF, self).__init__()
-
-        self.num_colors = num_colors
-
-        self.cfg = cfg
-
-        self._model_sigma = tcnn.NetworkWithInputEncoding(n_input_dims=3,
-                                                          n_output_dims=16,
-                                                          encoding_config=self.cfg["pos_encoding_sigma"],
-                                                          network_config=self.cfg["sigma_network"])
-
-        # self._encoder_dir = tcnn.Encoding(
-        #     n_input_dims=3, encoding_config=self.cfg["dir_encoding_intensity"])
-        in_dim_intensity = 15 #self._encoder_dir.n_output_dims + 15
-        self._model_intensity = tcnn.Network(n_input_dims=in_dim_intensity,
-                                             n_output_dims=self.num_colors,
-                                             network_config=self.cfg["intensity_network"])
-
-        self._warn_infinite = True
-
-    def forward(self, pos, dir, sigma_only=False, detach_sigma=True):
-        # x: [N, 3], scaled to [-1, 1]
-        # d: [N, 3], normalized to [-1, 1]
-
-        pos = (pos + 1) / 2
-        if sigma_only:
-            h = self._model_sigma(pos)
-            sigma = h[..., [0]]
-        elif detach_sigma:
-            with torch.no_grad():
-                h = self._model_sigma(pos)
-                sigma = h[..., [0]]
-        else:
-            h = self._model_sigma(pos)
-            sigma = h[..., [0]]
-
-        if not torch.isfinite(sigma).all():
-            if self._warn_infinite:
-                print("Warning: Clipping infinite outputs. Will not warn about this again (but it will happen again)")
-                self._warn_infinite = False
-            sigma = sigma.nan_to_num(posinf=self._max_float, neginf=self._min_float)
-        
-        if sigma_only:
-            return sigma
-
-        dir = (dir + 1) / 2
-        h_x = self._pos_encoding(pos)
-
-        if self._enable_view_dependence:
-            h_d = self._dir_encoding(dir)
-            h_xd = torch.cat([h_x, h_d], dim=-1)
-
-            h_c = self._model_intensity(h_xd)
-        else:
-            h_c = self._model_intensity(h_x)
-            
-        color = torch.sigmoid(h_c)
-
-        return torch.cat([color, sigma], dim=-1)
-
-=======
->>>>>>> 951c22d1
 class DecoupledNeRF(nn.Module):
     def __init__(self, cfg, num_colors=3):
         super(DecoupledNeRF, self).__init__()
