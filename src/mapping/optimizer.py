--- conflicted
+++ resolved
@@ -215,13 +215,9 @@
                 self._optimization_settings.stage = 1 if self._lidar_only else iteration_config["stage"]
             else:
                 self._optimization_settings = optimizer_settings
-<<<<<<< HEAD
-                self._optimization_settings.freeze_poses = self._optimization_settings.freeze_poses or self._settings.fix_poses 
-=======
 
             self._optimization_settings.freeze_poses = self._optimization_settings.freeze_poses or self._settings.fix_poses or self._use_gt_poses
 
->>>>>>> 6aa1ae15
             if self._settings.samples_selection.strategy == 'OGM':
                 self._ray_sampler.update_occ_grid(self._occupancy_grid.detach())
 
