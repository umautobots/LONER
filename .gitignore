--- conflicted
+++ resolved
@@ -12,14 +12,10 @@
 *.bag
 *.pcd
 *.ply
-<<<<<<< HEAD
 *.npy
 *.tar
 ws_outputs/
 temp/
-=======
-*.tar
->>>>>>> 951c22d1
 
 test/outputs/
 sandbox/
