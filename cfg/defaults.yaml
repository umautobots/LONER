--- conflicted
+++ resolved
@@ -94,10 +94,6 @@
 system:
   single_threaded: False
   log_dir_prefix: "~/LonerSLAM/outputs/"
-<<<<<<< HEAD
-=======
-
->>>>>>> 8d99e37f
   lidar_only: True
 
   sky_segmentation: &sky_seg_enabled True
