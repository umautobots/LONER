--- conflicted
+++ resolved
@@ -93,13 +93,9 @@
   
 system:
   single_threaded: False
-<<<<<<< HEAD
   # log_dir_prefix: "~/LonerSLAM/outputs/"
   log_dir_prefix: "/mnt/ws-frb/users/frank/frank/cloner-slam_experiment_data"
 
-=======
-  log_dir_prefix: "/mnt/ws-frb/projects/loner_slam/evaluation_v5/"
->>>>>>> b2f62cf9
   lidar_only: True
 
   sky_segmentation: &sky_seg_enabled True
