### File: defaults.yaml
### Provides default settings for loner slam


# This should be overwritten  at runtime by reading data logs,
# camera info messages, etc.
calibration:
  lidar_to_camera:
    xyz: [0,0,0]
    orientation: [0,0,0,1] 
  camera_intrinsic:
    k: NULL
    distortion: NULL
    new_k: NULL
    width: NULL
    height: NULL

debug:
  global_enabled: True
  flags:
    pytorch_detect_anomaly: False
    draw_comp_graph: False
    draw_rays_eps: False
    write_ray_point_clouds: False
    write_frame_point_clouds: False
    write_icp_point_clouds: False
    profile_optimizer: False
    use_groundtruth_poses: False
    draw_loss_distribution: False
    log_losses: False
    profile: False
    draw_samples: False
    visualize_loss: False
    log_times: False
    
mapper:
  device: 0 # don't change this, use CUDA_VISIBLE_DEVICES
  data_prep_on_cpu: &data_prep_on_cpu True
  log_verbose: False
  keyframe_manager:
    keyframe_selection:
      strategy: TEMPORAL
      temporal:
        time_diff_seconds: &keyframe_interval 1
    window_selection:
      strategy: HYBRID
      hybrid_settings:
        num_recent_frames: 1
      window_size: 10
  optimizer:
    fix_poses: False # Overrides all other related settings and disables poses
    data_prep_on_cpu: *data_prep_on_cpu
    enabled: True
    detach_rgb_from_poses: True
    detach_rgb_from_sigma: True
    skip_pose_refinement: True # If set, skips the tracking refinement part of the optimization
    num_samples:
      rgb: 1024
      lidar: 1024
      sky: 128
    rays_selection:
      strategy: RANDOM # FIXED
    samples_selection:
      strategy: OGM # UNIFORM
    keyframe_schedule:
      - 
        num_keyframes: 1
        iteration_schedule:
          - num_iterations: 1000
            stage: 3
            fix_poses: True
            fix_sigma_mlp: False
            fix_rgb_mlp: False
      -
        num_keyframes: -1
        iteration_schedule:
          # First refine the tracking (skipped by default)
          - stage: 1
            num_iterations: 50
            fix_poses: False
            latest_kf_only: True
            fix_sigma_mlp: True
            fix_rgb_mlp: True
          # Now joint optimization
          - stage: 3
            num_iterations: 150 #150
            fix_poses: False
            fix_sigma_mlp: False
            fix_rgb_mlp: False

    model_config: !include ./model_config/default_model_config.yaml
  
system:
<<<<<<< HEAD
  single_threaded: False
  log_dir_prefix: "~/LonerSLAM/outputs"
  lidar_only: True
=======
  single_threaded: True
  log_dir_prefix: "~/LonerSLAM/outputs" #"/mnt/ws-frb/users/frank/frank/cloner-slam_experiment_data" # "~/LonerSLAM/outputs"
  lidar_only: False
>>>>>>> 9a90c598

  sky_segmentation: &sky_seg_enabled True
  
  image_scale_factor: 0.5 # Setting is put here to emphasize that it needs to influence calibration loading

  synchronization: &synchronization
    enabled: True
    max_time_delta: *keyframe_interval

  world_cube:
    # If you don't have groundtruth, set this to False and specify a traj bounding box as demonstrated below
    # The trajectory will be padded by ray range
    compute_from_groundtruth: True
    trajectory_bounding_box:
      x: [-10, 10]
      y: [-10, 10]
      z: [-10, 10]

  # For Ouster, timestamps start at 0, and we need to add the start time of the scan
  lidar_timestamps_relative_to_start: True 
  ros_names:
    camera: "stereo/frame_left"
    lidar: "os_cloud_node/points"
    camera_suffix: "image_raw"
    topic_prefix: "" 
tracker:
  synchronization: *synchronization
  frame_synthesis:
    strategy: NULL
    sky_removal: NULL
    frame_decimation_rate_hz: 5
    frame_match_tolerance: 0.01
    frame_delta_t_sec_tolerance: 0.02
    decimate_on_load: False
    lidar_point_step: 1 # Only keep 1 out of this many lidar points
  icp:
    schedule:
      - 
        threshold: 1.5
        max_iterations: 5
        relative_fitness: 1.e-8
        relative_rmse: 1.e-8
      - 
        threshold: 0.125
        max_iterations: 20
        relative_fitness: 1.e-8
        relative_rmse: 1.e-8
    downsample:
      type: UNIFORM
      target_uniform_point_count: 10000
      voxel_downsample_size: 0.1
  motion_compensation:
    enabled: True
    use_gpu: True
  compute_sky_rays: *sky_seg_enabled<|MERGE_RESOLUTION|>--- conflicted
+++ resolved
@@ -91,15 +91,9 @@
     model_config: !include ./model_config/default_model_config.yaml
   
 system:
-<<<<<<< HEAD
   single_threaded: False
   log_dir_prefix: "~/LonerSLAM/outputs"
   lidar_only: True
-=======
-  single_threaded: True
-  log_dir_prefix: "~/LonerSLAM/outputs" #"/mnt/ws-frb/users/frank/frank/cloner-slam_experiment_data" # "~/LonerSLAM/outputs"
-  lidar_only: False
->>>>>>> 9a90c598
 
   sky_segmentation: &sky_seg_enabled True
   
