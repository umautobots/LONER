# This is mainly used for testing purposes and to show structure
# - but should be overwritten  at runtime by reading data logs,
# camera info messages, etc.
calibration:
  lidar_to_camera:
    xyz: [0,0,0]
    orientation: [0,0,0,1] 
  camera_intrinsic:
    k: NULL
    distortion: NULL
    new_k: NULL
    width: NULL
    height: NULL

debug:
  global_enabled: True
  flags:
    pytorch_detect_anomaly: False
    draw_comp_graph: False
    write_ray_point_clouds: False
    write_frame_point_clouds: False
    write_icp_point_clouds: False
    profile: False
    use_groundtruth_poses: False # False !!!!!!!!!!!!!
    draw_loss_distribution: False
    log_losses: True

system:
  single_threaded: True

# ros_names:
#   camera: "ego_vehicle/rgb_front"
#   lidar: "ego_vehicle/lidar"
#   camera_suffix: "image"
#   topic_prefix: "/carla"
ros_names:
  camera: "stereo/frame_left"
  lidar: "os_cloud_node/points"
  camera_suffix: "image_raw"
  topic_prefix: ""
# ros_names:
#   camera: "ego_vehicle/camera/rgb"
#   lidar: "ego_vehicle/lidar/center"
#   camera_suffix: "image"
#   topic_prefix: "/carla"

tracker:
  frame_synthesis:
    strategy: NULL
    sky_removal: NULL
    frame_decimation_rate_hz: 10
    eps_t_over_delta_t: 0.5 # epsilon_t = <this number> * (1/frame_decimation_rate_hz). Maximum/Default 0.5.
  icp:
    threshold: 0.25
    max_iterations: 15
    relative_fitness: 1.e-10
    relative_rmse: 1.e-10
    downsample:
      type: UNIFORM
      target_uniform_point_count: 10000
      voxel_downsample_size: 0.1
mapper:
  device: 0 # don't change this, use CUDA_VISIBLE_DEVICES
  data_prep_on_cpu: &data_prep_on_cpu True
  keyframe_manager:
    keyframe_selection:
      strategy: TEMPORAL
      temporal:
        time_diff_seconds: 1 #2
    window_selection:
      strategy: HYBRID
      hybrid_settings:
        num_recent_frames: 3
      window_size: 10
    sample_allocation:
      strategy: UNIFORM

      # How many samples to take uniformly across non-sky regions. 
      # Remember 2 images per frame, so this is doubled.
      num_rgb_uniform_samples: 256
      
      # How many to use strategy to choose. This is an average since it may vary by image. 
      avg_rgb_strategy_samples: 256

      # Same, for lidar
      num_lidar_uniform_samples: 512 #512
      avg_lidar_strategy_samples: 0
      
      num_keyframes_to_keep: 10

  optimizer:
    data_prep_on_cpu: *data_prep_on_cpu
    k_test: 0
    enabled: True
    default_optimizer_settings:
      stage: 1
      num_iterations: 5
      fix_poses: False
      fix_sigma_mlp: False
      fix_rgb_mlp: False
    detach_rgb_from_poses: True
    skip_pose_refinement: False # If set, skips the tracking refinement part of the optimization
    keyframe_schedule:
      - 
        num_keyframes: 1
        iteration_schedule:
<<<<<<< HEAD
          - num_iterations: 1000 # 1000
=======
          - num_iterations: 10
>>>>>>> 52d154ba
            stage: 3
            fix_poses: True
            fix_sigma_mlp: False
            fix_rgb_mlp: False
      -
        num_keyframes: -1
        iteration_schedule:
          # First refine the tracking
          - stage: 1
            num_iterations: 50
            fix_poses: False
            latest_kf_only: True
            fix_sigma_mlp: True
            fix_rgb_mlp: True
          # Now joint optimization
          - stage: 3
            num_iterations: 150 # 150
            fix_poses: False
            fix_sigma_mlp: False
            fix_rgb_mlp: False

    model_config: !include model_config/decoupled_carla_halfres.yaml
  <|MERGE_RESOLUTION|>--- conflicted
+++ resolved
@@ -104,11 +104,7 @@
       - 
         num_keyframes: 1
         iteration_schedule:
-<<<<<<< HEAD
           - num_iterations: 1000 # 1000
-=======
-          - num_iterations: 10
->>>>>>> 52d154ba
             stage: 3
             fix_poses: True
             fix_sigma_mlp: False
