--- conflicted
+++ resolved
@@ -44,11 +44,7 @@
     JS_loss:
         min_js_score: 1.
         max_js_score: 10.
-<<<<<<< HEAD
-        alpha: 1
-=======
         alpha: 1.
->>>>>>> b2f62cf9
 
     decay_los_lambda: False          # boolean to enable decay
     los_lambda: 1000.0                # Depth lambda used for loss.
