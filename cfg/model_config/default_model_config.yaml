seed: 8

data:
    ray_range: &ray_range [1, 10]

model:
    num_colors: 3            # number of output colors

    model_type: "nerf_decoupled"
    nerf_config: !include "../nerf_config/default_nerf_hash.yaml"
    ray_range: *ray_range

    render:
        N_samples_train: 512      # number of samples per ray
        N_samples_test: 2048      # number of samples per ray during testing
        retraw: True
        lindisp: False          # sampling linearly in disparity rather than depth
        perturb: 1.             # set to 0. for no jitter, 1. for jitter
        white_bkgd: False
        raw_noise_std: 1.       # std dev of noise added to regularize sigma_a output, 1e0 recommended
        chunk: 16384            # number of rays processed in parallel, decrease if running out of memory
        netchunk: 0             # number of pts sent through network in parallel, decrease if running out of memory. If 0, process all pts together

    # Set occ_model to -1 to use uniform ray sampler
    occ_model:
        voxel_size: 100
        lr: 0.0001
        N_iters_acc: 10    # number of iters to accumulate gradients before stepping optimizer

train:
    lrate_sigma_mlp: 0.01             # learning rate
    lrate_rgb: 0.01                  # learning rate
    lrate_pose: 0.001
    lrate_gamma: 1.0
    decay_rate: 0.001

    rgb_weight_decay: 1.e-5
    sigma_weight_decay: 0.0
     
loss:
    loss_selection: L1_JS # L1_LOS, L2_LOS, L1_JS, L2_JS
    JS_loss:
        min_js_score: 1.
<<<<<<< HEAD
        max_js_score: 10.
        alpha: 5
=======
        max_js_score: 7.
        alpha: 1.
>>>>>>> 9a90c598

    decay_los_lambda: False          # boolean to enable decay
    los_lambda: 1000.0                # Depth lambda used for loss.
    min_los_lambda: 10.              # Minimum value after decay
    los_lambda_decay_rate: 0.001
    los_lambda_decay_steps: 15000
        
    decay_depth_eps: True              # boolean to enable decay
    depth_eps: 3.0                     # starting tolerance for line of sight loss in euclidean space
    min_depth_eps: 1.5                 # Minimum value after decay
    depth_eps_decay_rate: 0.85        # rate for decay, setting smaller value decay faster
    depth_eps_decay_steps: 1         # step for decay, setting smaller value decay faster

    depthloss_lambda: 0.005      # weight for lidar termination depth
    cam_lambda: 1       # weight for camera intensity value
    std_lambda: 0.0       # weight for standard deviation loss on camera rays
<|MERGE_RESOLUTION|>--- conflicted
+++ resolved
@@ -41,13 +41,8 @@
     loss_selection: L1_JS # L1_LOS, L2_LOS, L1_JS, L2_JS
     JS_loss:
         min_js_score: 1.
-<<<<<<< HEAD
         max_js_score: 10.
-        alpha: 5
-=======
-        max_js_score: 7.
         alpha: 1.
->>>>>>> 9a90c598
 
     decay_los_lambda: False          # boolean to enable decay
     los_lambda: 1000.0                # Depth lambda used for loss.
@@ -57,7 +52,7 @@
         
     decay_depth_eps: True              # boolean to enable decay
     depth_eps: 3.0                     # starting tolerance for line of sight loss in euclidean space
-    min_depth_eps: 1.5                 # Minimum value after decay
+    min_depth_eps: 0.3                 # Minimum value after decay
     depth_eps_decay_rate: 0.85        # rate for decay, setting smaller value decay faster
     depth_eps_decay_steps: 1         # step for decay, setting smaller value decay faster
 
