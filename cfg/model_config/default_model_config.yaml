seed: 8

data:
    ray_range: &ray_range [1, 10]

model:
    num_colors: 3            # number of output colors

    model_type: "nerf_decoupled"
    nerf_config: !include "../nerf_config/default_nerf_hash.yaml"
    ray_range: *ray_range

    render:
        N_samples_train: 512      # number of samples per ray
        N_samples_test: 2048      # number of samples per ray during testing
        retraw: True
        lindisp: False          # sampling linearly in disparity rather than depth
        perturb: 1.             # set to 0. for no jitter, 1. for jitter
        white_bkgd: False
        raw_noise_std: 1.       # std dev of noise added to regularize sigma_a output, 1e0 recommended
        chunk: 16384            # number of rays processed in parallel, decrease if running out of memory
        netchunk: 0             # number of pts sent through network in parallel, decrease if running out of memory. If 0, process all pts together

    # Set occ_model to -1 to use uniform ray sampler
    occ_model:
        voxel_size: 100
        lr: 0.0001
        N_iters_acc: 10    # number of iters to accumulate gradients before stepping optimizer

train:
    lrate_sigma_mlp: 0.01             # learning rate
    lrate_rgb: 0.01                  # learning rate
    lrate_pose: 0.001
    lrate_gamma: 1.0
    decay_rate: 0.001

    pose_lrate_gamma: 1. #0.97

    rgb_weight_decay: 1.e-5
    sigma_weight_decay: 0.0
     
loss:
    loss_selection: L1_JS # L1_LOS, L2_LOS, L1_JS, L2_JS
    JS_loss:
        min_js_score: 1.
<<<<<<< HEAD
        max_js_score: 10. # 7
=======
        max_js_score: 10.
>>>>>>> 5009b470
        alpha: 1.

    decay_los_lambda: False          # boolean to enable decay
    los_lambda: 1000.0                # Depth lambda used for loss.
    min_los_lambda: 10.              # Minimum value after decay
    los_lambda_decay_rate: 0.001
    los_lambda_decay_steps: 15000
        
    decay_depth_eps: True              # boolean to enable decay
    depth_eps: 3.0                     # starting tolerance for line of sight loss in euclidean space
    min_depth_eps: 0.3                 # Minimum value after decay
    depth_eps_decay_rate: 0.85        # rate for decay, setting smaller value decay faster
    depth_eps_decay_steps: 1         # step for decay, setting smaller value decay faster

    depthloss_lambda: 0.005      # weight for lidar termination depth
    cam_lambda: 1       # weight for camera intensity value
    std_lambda: 0.0       # weight for standard deviation loss on camera rays
<|MERGE_RESOLUTION|>--- conflicted
+++ resolved
@@ -43,11 +43,7 @@
     loss_selection: L1_JS # L1_LOS, L2_LOS, L1_JS, L2_JS
     JS_loss:
         min_js_score: 1.
-<<<<<<< HEAD
-        max_js_score: 10. # 7
-=======
         max_js_score: 10.
->>>>>>> 5009b470
         alpha: 1.
 
     decay_los_lambda: False          # boolean to enable decay
