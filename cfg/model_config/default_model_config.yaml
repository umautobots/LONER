seed: 8

data:
    ray_range: &ray_range [1, 10]

model:
    num_colors: 3            # number of output colors

    model_type: "nerf_decoupled"
    nerf_config: !include "../nerf_config/default_nerf_hash.yaml"
    ray_range: *ray_range

    render:
        N_samples_train: 512      # number of samples per ray
        N_samples_test: 2048      # number of samples per ray during testing
        retraw: True
        lindisp: False          # sampling linearly in disparity rather than depth
        perturb: 1.             # set to 0. for no jitter, 1. for jitter
        white_bkgd: False
        raw_noise_std: 1.       # std dev of noise added to regularize sigma_a output, 1e0 recommended
        chunk: 16384            # number of rays processed in parallel, decrease if running out of memory
        netchunk: 0             # number of pts sent through network in parallel, decrease if running out of memory. If 0, process all pts together

    # Set occ_model to -1 to use uniform ray sampler
    occ_model:
        voxel_size: 100
        lr: 0.0001
        N_iters_acc: 10    # number of iters to accumulate gradients before stepping optimizer

train:
    lrate_sigma_mlp: 0.01             # learning rate
    lrate_rgb: 0.01                  # learning rate
    lrate_pose: 0.001
    lrate_gamma: 1.0
    decay_rate: 0.001

    rgb_weight_decay: 1.e-5
    sigma_weight_decay: 0.0
     
loss:
    loss_selection: JS # JS, LOS, KL
    JS_loss:
        min_js_score: 1.
        max_js_score: 10.
        alpha: 1.5

    decay_los_lambda: False          # boolean to enable decay
    los_lambda: 1000.0                # Depth lambda used for loss.
    min_los_lambda: 10.              # Minimum value after decay
    los_lambda_decay_rate: 0.001
    los_lambda_decay_steps: 15000
        
    decay_depth_eps: True              # boolean to enable decay
    depth_eps: 3.0                     # starting tolerance for line of sight loss in euclidean space
<<<<<<< HEAD
    min_depth_eps: 0.9                 # Minimum value after decay
    depth_eps_decay_rate: 0.001        # rate for decay, setting smaller value decay faster
    depth_eps_decay_steps: 500         # step for decay, setting smaller value decay faster
=======
    min_depth_eps: 0.3                 # Minimum value after decay
    depth_eps_decay_rate: 0.85        # rate for decay, setting smaller value decay faster
    depth_eps_decay_steps: 1         # step for decay, setting smaller value decay faster
>>>>>>> 6aa1ae15

    depthloss_lambda: 0.005      # weight for lidar termination depth
    cam_lambda: 1       # weight for camera intensity value
    std_lambda: 0.0       # weight for standard deviation loss on camera rays
<|MERGE_RESOLUTION|>--- conflicted
+++ resolved
@@ -52,15 +52,9 @@
         
     decay_depth_eps: True              # boolean to enable decay
     depth_eps: 3.0                     # starting tolerance for line of sight loss in euclidean space
-<<<<<<< HEAD
-    min_depth_eps: 0.9                 # Minimum value after decay
-    depth_eps_decay_rate: 0.001        # rate for decay, setting smaller value decay faster
-    depth_eps_decay_steps: 500         # step for decay, setting smaller value decay faster
-=======
     min_depth_eps: 0.3                 # Minimum value after decay
     depth_eps_decay_rate: 0.85        # rate for decay, setting smaller value decay faster
     depth_eps_decay_steps: 1         # step for decay, setting smaller value decay faster
->>>>>>> 6aa1ae15
 
     depthloss_lambda: 0.005      # weight for lidar termination depth
     cam_lambda: 1       # weight for camera intensity value
