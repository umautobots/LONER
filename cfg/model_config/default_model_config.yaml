seed: 8

data:
    ray_range: &ray_range [1, 70]

model:
    num_colors: 3            # number of output colors

    model_type: "nerf_decoupled"
    nerf_config: !include "../nerf_config/default_nerf_hash.yaml"
    ray_range: *ray_range

    render:
        N_samples_train: 512      # number of samples per ray
        N_samples_test: 2048      # number of samples per ray during testing
        retraw: True
        lindisp: False          # sampling linearly in disparity rather than depth
        perturb: 1.             # set to 0. for no jitter, 1. for jitter
        white_bkgd: False
        raw_noise_std: 1.       # std dev of noise added to regularize sigma_a output, 1e0 recommended
        chunk: 16384            # number of rays processed in parallel, decrease if running out of memory
        netchunk: 0             # number of pts sent through network in parallel, decrease if running out of memory. If 0, process all pts together

    # Set occ_model to -1 to use uniform ray sampler
    occ_model:
        voxel_size: 100
        lr: 0.0001
        N_iters_acc: 10    # number of iters to accumulate gradients before stepping optimizer

train:
    lrate_sigma_mlp: 0.01             # learning rate
<<<<<<< HEAD
    lrate_rgb: 0.01             # learning rate
    lrate_pose: 0.01
=======
    lrate_rgb: 0.01                  # learning rate
    lrate_pose: 0.001
>>>>>>> 27e5c360
    lrate_gamma: 1.0
    decay_rate: 0.001

    rgb_weight_decay: 1.e-5
<<<<<<< HEAD
=======
     
>>>>>>> 27e5c360
loss:
    dynamic_depth_eps_JS: True         # boolean to enable JS divergence loss
    JS_loss:
        min_js_score: 1.
        max_js_score: 10.
        alpha: 5
    visualize_loss: False                     # boolean to enable loss visualization

    decay_depth_lambda: False          # boolean to enable decay
    depth_lambda: 1000.                # Depth lambda used for loss.
    min_depth_lambda: 10.              # Minimum value after decay
    depth_lambda_decay_steps: 15000
        
    decay_depth_eps: True              # boolean to enable decay
    depth_eps: 3.0                     # starting tolerance for line of sight loss in euclidean space
    min_depth_eps: 0.3                 # Minimum value after decay
    depth_eps_decay_steps: 500

    term_lambda: 0.0      # weight for lidar termination depth
    cam_lambda: 1       # weight for camera intensity value
    std_lambda: 0.0       # weight for standard deviation loss on camera rays
<|MERGE_RESOLUTION|>--- conflicted
+++ resolved
@@ -29,23 +29,14 @@
 
 train:
     lrate_sigma_mlp: 0.01             # learning rate
-<<<<<<< HEAD
-    lrate_rgb: 0.01             # learning rate
-    lrate_pose: 0.01
-=======
     lrate_rgb: 0.01                  # learning rate
     lrate_pose: 0.001
->>>>>>> 27e5c360
     lrate_gamma: 1.0
     decay_rate: 0.001
 
     rgb_weight_decay: 1.e-5
-<<<<<<< HEAD
-=======
-     
->>>>>>> 27e5c360
 loss:
-    dynamic_depth_eps_JS: True         # boolean to enable JS divergence loss
+    dynamic_depth_eps_JS: False         # boolean to enable JS divergence loss
     JS_loss:
         min_js_score: 1.
         max_js_score: 10.
@@ -53,15 +44,15 @@
     visualize_loss: False                     # boolean to enable loss visualization
 
     decay_depth_lambda: False          # boolean to enable decay
-    depth_lambda: 1000.                # Depth lambda used for loss.
+    depth_lambda: 0.0                # Depth lambda used for loss.
     min_depth_lambda: 10.              # Minimum value after decay
     depth_lambda_decay_steps: 15000
         
     decay_depth_eps: True              # boolean to enable decay
     depth_eps: 3.0                     # starting tolerance for line of sight loss in euclidean space
     min_depth_eps: 0.3                 # Minimum value after decay
-    depth_eps_decay_steps: 500
+    depth_eps_decay_steps: 50
 
-    term_lambda: 0.0      # weight for lidar termination depth
+    term_lambda: 1.0      # weight for lidar termination depth
     cam_lambda: 1       # weight for camera intensity value
     std_lambda: 0.0       # weight for standard deviation loss on camera rays
