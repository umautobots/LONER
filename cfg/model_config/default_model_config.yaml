--- conflicted
+++ resolved
@@ -52,14 +52,9 @@
         
     decay_depth_eps: True              # boolean to enable decay
     depth_eps: 3.0                     # starting tolerance for line of sight loss in euclidean space
-<<<<<<< HEAD
     min_depth_eps: 0.3                 # Minimum value after decay
     depth_eps_decay_rate: 0.001        # rate for decay, setting smaller value decay faster
     depth_eps_decay_steps: 500         # step for decay, setting smaller value decay faster
-=======
-    min_depth_eps: 0.05                # Minimum value after decay
-    depth_eps_decay_steps: 50
->>>>>>> df840345
 
     depthloss_lambda: 0.0      # weight for lidar termination depth
     cam_lambda: 1       # weight for camera intensity value
