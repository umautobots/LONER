--- conflicted
+++ resolved
@@ -1,21 +1,13 @@
 baseline: fusion_portable/defaults.yaml
-dataset: ~/data/fusion_portable/20220219_MCR_slow_01/20220219_MCR_slow_01_ref.bag
+dataset: /mnt/ws-frb/projects/cloner_slam/fusion_portable/20220219_MCR_slow_01/20220219_MCR_slow_01_ref.bag
 calibration: ~/data/fusion_portable/calibration/20220209_calib
 groundtruth_traj: ~/data/fusion_portable/20220219_MCR_slow_01/ground_truth_traj.txt
 experiment_name: mcr
 changes:
   mapper:
     optimizer:
-<<<<<<< HEAD
-       model_config:
-         data:
-           ray_range: &ray_range [1, 35]
-         model:
-           ray_range: *ray_range
-=======
       model_config:
         data:
           ray_range: &ray_range [1, 35]
         model:
-          ray_range: *ray_range
->>>>>>> 27e5c360
+          ray_range: *ray_range