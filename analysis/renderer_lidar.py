--- conflicted
+++ resolved
@@ -56,12 +56,7 @@
 
 parser.add_argument("--skip_step", type=int, default=10, dest="skip_step")
 parser.add_argument("--only_last_frame", default=False, dest="only_last_frame", action="store_true")
-<<<<<<< HEAD
-
-parser.add_argument("--norm_var_threshold", type=float, default = 1e-4, help="Threshold for variance")
-=======
 parser.add_argument("--var_threshold", type=float, default = 1e-4, help="Threshold for variance")
->>>>>>> ef67e533
 parser.add_argument("--write_intermediate_clouds", default=False, action="store_true")
 
 args = parser.parse_args()
@@ -89,13 +84,7 @@
 
 
 torch.backends.cudnn.enabled = True
-<<<<<<< HEAD
-torch.backends.cudnn.benchmark = True
-# rng = default_rng(seed)
-_DEVICE = torch.device(full_config.mapper.device)
-=======
-
->>>>>>> ef67e533
+
 
 _DEVICE = torch.device(full_config.mapper.device)
 
@@ -243,12 +232,8 @@
         rendered_colors = rgb_fine.cpu().numpy()
         gt_lidar = (lidar_scan.ray_directions.t() * depth_gt).cpu().numpy()
 
-<<<<<<< HEAD
-        good_idx = variance < 1e-4
-=======
 
         good_idx = variance < args.var_threshold
->>>>>>> ef67e533
         good_idx = good_idx.squeeze(1).cpu()
         rendered_lidar = rendered_lidar[good_idx]
         rendered_colors = rendered_colors[good_idx]
@@ -262,12 +247,8 @@
         gt_lidar_pcd.paint_uniform_color([1, 0, 0.25])
 
         pcd = merge_o3d_pc(pcd, rendered_pcd.transform(lidar_pose.get_transformation_matrix().cpu().numpy()))
-<<<<<<< HEAD
-        
-=======
-
-
->>>>>>> ef67e533
+
+
         if args.write_intermediate_clouds and pose_idx % 10 == 0:
             o3d.io.write_point_cloud(f"{args.experiment_directory}/lidar_renders/render_{pose_idx}.pcd", pcd)
 
