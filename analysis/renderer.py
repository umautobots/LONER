--- conflicted
+++ resolved
@@ -268,13 +268,8 @@
                 lidar_pose= Pose(pose_tensor=kf[pose_key])
                 cam_pose = lidar_pose.to('cpu') * lidar_to_camera.to('cpu')
                 rgb, depth, _ = render_dataset_frame(cam_pose.to(_DEVICE))
-<<<<<<< HEAD
                 # save_img(rgb, [], f"predicted_img_{timestamp}.png", render_dir)
                 save_depth(depth, f"predicted_depth_{timestamp}.png", render_dir, max_depth=30)
-=======
-                save_img(rgb, [], f"predicted_img_{timestamp}.png", render_dir)
-                save_depth(depth, f"predicted_depth_{timestamp}.png", render_dir, max_depth=70)
->>>>>>> b2f62cf9
 
         if args.render_video:
 
